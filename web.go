--- conflicted
+++ resolved
@@ -209,16 +209,7 @@
 
         var args vector.Vector
 
-<<<<<<< HEAD
-    tmpl := template.New(nil)
-    tmpl.SetDelims("{{","}}")
-
-    if err := tmpl.Parse(tmplString); err != nil {
-        return "", err
-    }
-=======
         handlerType := route.handler.Type().(*reflect.FuncType)
->>>>>>> b0acb235
 
         //check if the first arg in the handler is a context type
         if handlerType.NumIn() > 0 {
